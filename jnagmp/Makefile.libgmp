# Copyright 2012, Square, Inc.

GMP=gmp-6.1.1
# We build with debugging symbols enabled so that users of the library have a
# chance of figuring out what went wrong when there is a crash.
<<<<<<< HEAD
CFLAGS='-g'
=======
CFLAGS=-g
>>>>>>> 2f979161

# Converts the architecture name as returned from uname -m to a format that
# the JVM understands. ARCH is part of the platform string that the JVM
# will look at when searching directories for a native library.
ARCH=$(shell uname -m | sed -e 's/x86_64/x86-64/g' \
                            -e 's/amd64/x86-64/g' \
                            -e 's/i386/x86/g' \
<<<<<<< HEAD
                            -e 's/i686/x86/g' \
=======
                            -e 's/|i686/x86/g' \
>>>>>>> 2f979161
                            -e 's/powerpc/ppc/g' \
                            -e 's/powerpc64/ppc64/g' \
                            -e 's/^arm.*/arm/g')

# Like architecture the JVM has set of predefined OS names, so we need to convert
# the value output from uname to something that the JVM understands.
OS=$(shell uname | sed -e 's/CYGWIN.*/win32/g' \
<<<<<<< HEAD
                       -e 's/MINGW32.*/win32/g' \
=======
	                   -e 's/MINGW32.*/win32/g' \
>>>>>>> 2f979161
                       -e 's/SunOS.*/sunos/g' \
                       -e 's/NetBSD/netbsd/g' \
                       -e 's/GNU\/kFreeBSD/kfreebsd/g' \
                       -e 's/FreeBSD/freebsd/g' \
                       -e 's/OpenBSD/openbsd/g' \
                       -e 's/Darwin.*/darwin/g' \
                       -e 's/AIX.*/aix/g' \
                       -e 's/Linux.*/linux/g')

# The filename for the shared library that was created differs based on the
# platform, so we conditionally set it below.
ifeq ($(OS), darwin)
	LIBGMP=$(GMP)/.libs/libgmp.dylib
	PLATFORM=$(OS)
<<<<<<< HEAD
else ifeq ($(OS)-$(ARCH), sunos-i86pc)
	# uname -m doesn't give us a coherent answer for Solaris platforms, so
	# we have to do an additional inspection
	ARCH=$(shell isainfo -b | sed -e 's/64/x86-64/g' -e 's/32/x86/g')
        LIBGMP=$(GMP)/.libs/libgmp.so
        PLATFORM=$(OS)-$(ARCH)
=======
>>>>>>> 2f979161
else
	LIBGMP=$(GMP)/.libs/libgmp.so
	PLATFORM=$(OS)-$(ARCH)
endif

all: $(LIBGMP)

$(GMP).tar.bz2:
	curl -O https://ftp.gnu.org/gnu/gmp/$(GMP).tar.bz2

$(GMP)/configure: $(GMP).tar.bz2
	-mkdir $(GMP)
	$(which sha1sum || which shasum) -c $(GMP).tar.bz2.sha512
	tar -xjf $< -C $(GMP) --strip-components 1
	touch -c $(GMP)/configure

$(GMP)/gmp.h $(GMP)/Makefile: $(GMP)/configure
<<<<<<< HEAD
	cd $(GMP); ./configure --enable-fat --enable-alloca=malloc-reentrant --disable-static CFLAGS=$(CFLAGS)
=======
	cd $(GMP); ./configure --enable-fat --disable-static CFLAGS=$(CFLAGS)
>>>>>>> 2f979161

$(LIBGMP): $(GMP)/gmp.h $(GMP)/Makefile
	$(MAKE) -C $(GMP)/ all check

install: $(LIBGMP)
	cp -f $(GMP)/COPYING.LESSERv3 src/main/resources/COPYING.LIBGMP
	mkdir -p src/main/resources/$(PLATFORM)
	cp -f $< src/main/resources/$(PLATFORM)/

clean:
	rm -rf $(GMP)/ $(GMP).tar.bz2
	git checkout -- src/main/resources/$(PLATFORM)<|MERGE_RESOLUTION|>--- conflicted
+++ resolved
@@ -1,13 +1,6 @@
 # Copyright 2012, Square, Inc.
 
-GMP=gmp-6.1.1
-# We build with debugging symbols enabled so that users of the library have a
-# chance of figuring out what went wrong when there is a crash.
-<<<<<<< HEAD
-CFLAGS='-g'
-=======
-CFLAGS=-g
->>>>>>> 2f979161
+GMP=gmp-5.1.3
 
 # Converts the architecture name as returned from uname -m to a format that
 # the JVM understands. ARCH is part of the platform string that the JVM
@@ -15,11 +8,7 @@
 ARCH=$(shell uname -m | sed -e 's/x86_64/x86-64/g' \
                             -e 's/amd64/x86-64/g' \
                             -e 's/i386/x86/g' \
-<<<<<<< HEAD
                             -e 's/i686/x86/g' \
-=======
-                            -e 's/|i686/x86/g' \
->>>>>>> 2f979161
                             -e 's/powerpc/ppc/g' \
                             -e 's/powerpc64/ppc64/g' \
                             -e 's/^arm.*/arm/g')
@@ -27,11 +16,7 @@
 # Like architecture the JVM has set of predefined OS names, so we need to convert
 # the value output from uname to something that the JVM understands.
 OS=$(shell uname | sed -e 's/CYGWIN.*/win32/g' \
-<<<<<<< HEAD
-                       -e 's/MINGW32.*/win32/g' \
-=======
 	                   -e 's/MINGW32.*/win32/g' \
->>>>>>> 2f979161
                        -e 's/SunOS.*/sunos/g' \
                        -e 's/NetBSD/netbsd/g' \
                        -e 's/GNU\/kFreeBSD/kfreebsd/g' \
@@ -46,15 +31,12 @@
 ifeq ($(OS), darwin)
 	LIBGMP=$(GMP)/.libs/libgmp.dylib
 	PLATFORM=$(OS)
-<<<<<<< HEAD
 else ifeq ($(OS)-$(ARCH), sunos-i86pc)
 	# uname -m doesn't give us a coherent answer for Solaris platforms, so
 	# we have to do an additional inspection
 	ARCH=$(shell isainfo -b | sed -e 's/64/x86-64/g' -e 's/32/x86/g')
         LIBGMP=$(GMP)/.libs/libgmp.so
         PLATFORM=$(OS)-$(ARCH)
-=======
->>>>>>> 2f979161
 else
 	LIBGMP=$(GMP)/.libs/libgmp.so
 	PLATFORM=$(OS)-$(ARCH)
@@ -72,11 +54,7 @@
 	touch -c $(GMP)/configure
 
 $(GMP)/gmp.h $(GMP)/Makefile: $(GMP)/configure
-<<<<<<< HEAD
-	cd $(GMP); ./configure --enable-fat --enable-alloca=malloc-reentrant --disable-static CFLAGS=$(CFLAGS)
-=======
 	cd $(GMP); ./configure --enable-fat --disable-static CFLAGS=$(CFLAGS)
->>>>>>> 2f979161
 
 $(LIBGMP): $(GMP)/gmp.h $(GMP)/Makefile
 	$(MAKE) -C $(GMP)/ all check
