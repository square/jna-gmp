# Copyright 2012, Square, Inc.

<<<<<<< HEAD
GMP=gmp-5.1.3
=======
GMP=gmp-6.1.1
# We build with debugging symbols enabled so that users of the library have a
# chance of figuring out what went wrong when there is a crash.
CFLAGS='-g'
>>>>>>> f0aecd67

# Converts the architecture name as returned from uname -m to a format that
# the JVM understands. ARCH is part of the platform string that the JVM
# will look at when searching directories for a native library.
ARCH=$(shell uname -m | sed -e 's/x86_64/x86-64/g' \
                            -e 's/amd64/x86-64/g' \
                            -e 's/i386/x86/g' \
                            -e 's/i686/x86/g' \
                            -e 's/powerpc/ppc/g' \
                            -e 's/powerpc64/ppc64/g' \
                            -e 's/^arm.*/arm/g')

# Like architecture the JVM has set of predefined OS names, so we need to convert
# the value output from uname to something that the JVM understands.
OS=$(shell uname | sed -e 's/CYGWIN.*/win32/g' \
                       -e 's/MINGW32.*/win32/g' \
                       -e 's/SunOS.*/sunos/g' \
                       -e 's/NetBSD/netbsd/g' \
                       -e 's/GNU\/kFreeBSD/kfreebsd/g' \
                       -e 's/FreeBSD/freebsd/g' \
                       -e 's/OpenBSD/openbsd/g' \
                       -e 's/Darwin.*/darwin/g' \
                       -e 's/AIX.*/aix/g' \
                       -e 's/Linux.*/linux/g')

# The filename for the shared library that was created differs based on the
# platform, so we conditionally set it below.
ifeq ($(OS), darwin)
	LIBGMP=$(GMP)/.libs/libgmp.dylib
	PLATFORM=$(OS)
else ifeq ($(OS)-$(ARCH), sunos-i86pc)
	# uname -m doesn't give us a coherent answer for Solaris platforms, so
	# we have to do an additional inspection
	ARCH=$(shell isainfo -b | sed -e 's/64/x86-64/g' -e 's/32/x86/g')
        LIBGMP=$(GMP)/.libs/libgmp.so
        PLATFORM=$(OS)-$(ARCH)
else
	LIBGMP=$(GMP)/.libs/libgmp.so
	PLATFORM=$(OS)-$(ARCH)
endif

all: $(LIBGMP)

$(GMP).tar.bz2:
	curl -O https://ftp.gnu.org/gnu/gmp/$(GMP).tar.bz2

$(GMP)/configure: $(GMP).tar.bz2
	-mkdir $(GMP)
	$(which sha1sum || which shasum) -c $(GMP).tar.bz2.sha512
	tar -xjf $< -C $(GMP) --strip-components 1
	touch -c $(GMP)/configure

$(GMP)/gmp.h $(GMP)/Makefile: $(GMP)/configure
	cd $(GMP); ./configure --enable-fat --disable-static CFLAGS=$(CFLAGS)

$(LIBGMP): $(GMP)/gmp.h $(GMP)/Makefile
	$(MAKE) -C $(GMP)/ all check

install: $(LIBGMP)
	cp -f $(GMP)/COPYING.LESSERv3 src/main/resources/COPYING.LIBGMP
	mkdir -p src/main/resources/$(PLATFORM)
	cp -f $< src/main/resources/$(PLATFORM)/

clean:
	rm -rf $(GMP)/ $(GMP).tar.bz2
	git checkout -- src/main/resources/$(PLATFORM)<|MERGE_RESOLUTION|>--- conflicted
+++ resolved
@@ -1,13 +1,9 @@
 # Copyright 2012, Square, Inc.
 
-<<<<<<< HEAD
-GMP=gmp-5.1.3
-=======
 GMP=gmp-6.1.1
 # We build with debugging symbols enabled so that users of the library have a
 # chance of figuring out what went wrong when there is a crash.
 CFLAGS='-g'
->>>>>>> f0aecd67
 
 # Converts the architecture name as returned from uname -m to a format that
 # the JVM understands. ARCH is part of the platform string that the JVM
